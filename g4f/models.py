--- conflicted
+++ resolved
@@ -22,7 +22,6 @@
     GptGod,
     AiAsk,
     GptGo,
-    Aivvm,
     Ylokh,
     Bard, 
     Aibn,
@@ -73,9 +72,7 @@
 gpt_4 = Model(
     name          = 'gpt-4',
     base_provider = 'openai',
-    best_provider = RetryProvider([
-        Aivvm, Bing
-    ])
+    best_provider = Bing
 )
 
 # Bard
@@ -168,35 +165,27 @@
 
 gpt_35_turbo_16k_0613 = Model(
     name          = 'gpt-3.5-turbo-16k-0613',
-    base_provider = 'openai',
-    best_provider = Aivvm)
+    base_provider = 'openai')
 
 gpt_35_turbo_0613 = Model(
     name          = 'gpt-3.5-turbo-0613',
     base_provider = 'openai',
-<<<<<<< HEAD
-    best_provider = Aivvm
-=======
     best_provider=Aivvm
->>>>>>> 417ce274
 )
 
 gpt_4_0613 = Model(
     name          = 'gpt-4-0613',
-    base_provider = 'openai',
-    best_provider = Aivvm
+    base_provider = 'openai'
 )
 
 gpt_4_32k = Model(
     name          = 'gpt-4-32k',
-    base_provider = 'openai',
-    best_provider = Aivvm
+    base_provider = 'openai'
 )
 
 gpt_4_32k_0613 = Model(
     name          = 'gpt-4-32k-0613',
-    base_provider = 'openai',
-    best_provider = Aivvm
+    base_provider = 'openai'
 )
 
 text_ada_001 = Model(

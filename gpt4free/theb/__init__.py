--- conflicted
+++ resolved
@@ -64,7 +64,6 @@
 
     @staticmethod
     def handle_stream_response(response):
-<<<<<<< HEAD
         Completion.message_queue.put(response.decode())
 
     @staticmethod
@@ -73,6 +72,5 @@
         for message in Completion.create(prompt, proxy):
             response_list.append(message)
         return ''.join(response_list)
-=======
-        Completion.message_queue.put(response.decode(errors='replace'))
->>>>>>> 4a26913b
+        
+        Completion.message_queue.put(response.decode(errors='replace'))